--- conflicted
+++ resolved
@@ -56,14 +56,14 @@
     axis?: 'all' | 'x' | 'y';
 
     /**
-<<<<<<< HEAD
      * Array containing {@link key|https://developer.mozilla.org/en-US/docs/Web/API/KeyboardEvent/code} codes of
      * keys that can be pressed for the zoom to be triggered, e.g.: ['ShiftLeft', 'ShiftRight'}.
      *
      * @default null
      */
     keyToPress?: string[] | null;
-=======
+
+    /**
      * pinch the trackpad to zoom
      */
     trackpadPinch?: boolean;
@@ -72,7 +72,6 @@
      * zooms on wheel spin (use this as an alternative to drag.options.wheel)
      */
     wheelZoom?: boolean;
->>>>>>> c3c65098
 }
 
 const DEFAULT_WHEEL_OPTIONS: Required<IWheelOptions> = {
@@ -83,12 +82,9 @@
     center: null,
     lineHeight: 20,
     axis: 'all',
-<<<<<<< HEAD
     keyToPress: null,
-=======
     trackpadPinch: false,
     wheelZoom: true,
->>>>>>> c3c65098
 };
 
 /**
@@ -223,19 +219,11 @@
 
     private pinch(e: WheelEvent)
     {
-<<<<<<< HEAD
         if (this.paused)
         {
             return;
         }
 
-        if (!this.checkKeyPress())
-        {
-            return;
-        }
-
-=======
->>>>>>> c3c65098
         const point = this.parent.input.getPointerPosition(e);
         const step = -e.deltaY * (e.deltaMode ? this.options.lineHeight : 1) / 200;
         const change = Math.pow(2, (1 + this.options.percent) * step);
@@ -282,6 +270,11 @@
         if (this.paused)
         {
             return false;
+        }
+
+        if (!this.checkKeyPress())
+        {
+            return;
         }
 
         if (e.ctrlKey && this.options.trackpadPinch)
